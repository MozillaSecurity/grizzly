--- conflicted
+++ resolved
@@ -304,7 +304,6 @@
                 auxCrashData=aux_data)
 
 
-<<<<<<< HEAD
     def _process_rr_trace(self):
         # don't report large files to FuzzManager
         trace_dir = os.path.join(self._log_path, "rr-trace")
@@ -312,7 +311,8 @@
             self._extra_metadata['rr-trace'] = 'ignored'
             os.unlink(trace_dir)
         return None
-=======
+
+
     def _ignored(self):
         # This is here to prevent reporting stack-less crashes
         # that were caused by system OOM or bogus other crashes
@@ -325,7 +325,6 @@
         if "ERROR: Failed to mmap" in log_data and "#0 " not in log_data:
             return True  # Likely a system OOM
         return False
->>>>>>> 46d953b5
 
 
     def _report(self):
